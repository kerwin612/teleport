--- conflicted
+++ resolved
@@ -94,10 +94,7 @@
   enrollIntegrationsOrPlugins: boolean;
   enrollIntegrations: boolean;
   deviceTrust: boolean;
-<<<<<<< HEAD
-  assist: boolean;
-=======
   locks: boolean;
   newLocks: boolean;
->>>>>>> d739835b
+  assist: boolean;
 }