--- conflicted
+++ resolved
@@ -33,31 +33,19 @@
 	// Storage is a storage service that reads/writes to tsh profiles
 	Storage *clusters.Storage
 	// Log is a component logger
-<<<<<<< HEAD
 	Log *logrus.Entry
 	// PrehogAddr is the URL where prehog events should be submitted.
 	PrehogAddr string
 
-	GatewayCreator   GatewayCreator
-	TCPPortAllocator gateway.TCPPortAllocator
-=======
-	Log                    *logrus.Entry
 	GatewayCreator         GatewayCreator
 	TCPPortAllocator       gateway.TCPPortAllocator
 	DBCLICommandProvider   gateway.CLICommandProvider
 	KubeCLICommandProvider gateway.CLICommandProvider
->>>>>>> c519c513
 	// CreateTshdEventsClientCredsFunc lazily creates creds for the tshd events server ran by the
 	// Electron app. This is to ensure that the server public key is written to the disk under the
 	// expected location by the time we get around to creating the client.
 	CreateTshdEventsClientCredsFunc CreateTshdEventsClientCredsFunc
-<<<<<<< HEAD
-	GatewayCertReissuer             *GatewayCertReissuer
 	ConnectMyComputerRoleSetup      *connectmycomputer.RoleSetup
-=======
-	// PrehogAddr is the URL where prehog events should be submitted.
-	PrehogAddr string
->>>>>>> c519c513
 }
 
 type CreateTshdEventsClientCredsFunc func() (grpc.DialOption, error)
@@ -84,7 +72,10 @@
 		c.DBCLICommandProvider = cmd.NewDBCLICommandProvider(c.Storage, dbcmd.SystemExecer{})
 	}
 
-<<<<<<< HEAD
+	if c.KubeCLICommandProvider == nil {
+		c.KubeCLICommandProvider = cmd.NewKubeCLICommandProvider()
+	}
+
 	if c.ConnectMyComputerRoleSetup == nil {
 		roleSetup, err := connectmycomputer.NewRoleSetup(&connectmycomputer.RoleSetupConfig{})
 		if err != nil {
@@ -93,10 +84,5 @@
 		c.ConnectMyComputerRoleSetup = roleSetup
 	}
 
-=======
-	if c.KubeCLICommandProvider == nil {
-		c.KubeCLICommandProvider = cmd.NewKubeCLICommandProvider()
-	}
->>>>>>> c519c513
 	return nil
 }