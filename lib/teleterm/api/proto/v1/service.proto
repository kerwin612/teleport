--- conflicted
+++ resolved
@@ -28,7 +28,6 @@
 
 // TerminalService describes Teleterm service
 service TerminalService {
-<<<<<<< HEAD
     // ListRootClusters lists root clusters
     rpc ListRootClusters(ListClustersRequest) returns (ListClustersResponse);
     // ListLeafClusters lists leaf clusters
@@ -95,71 +94,6 @@
         returns (stream LoginPasswordlessResponse);
     // ClusterLogin logs out a user from cluster
     rpc Logout(LogoutRequest) returns (EmptyResponse);
-=======
-  // ListRootClusters lists root clusters
-  rpc ListRootClusters(ListClustersRequest) returns (ListClustersResponse);
-  // ListLeafClusters lists leaf clusters
-  rpc ListLeafClusters(ListLeafClustersRequest) returns (ListClustersResponse);
-  // ListDatabases lists databases
-  rpc ListDatabases(ListDatabasesRequest) returns (ListDatabasesResponse);
-  // ListDatabaseUsers lists allowed users for the given database based on the role set.
-  rpc ListDatabaseUsers(ListDatabaseUsersRequest) returns (ListDatabaseUsersResponse);
-  // ListServers lists servers
-  rpc ListServers(ListServersRequest) returns (ListServersResponse);
-  // ListKubes list kubes
-  rpc ListKubes(ListKubesRequest) returns (ListKubesResponse);
-  // ListApps list apps
-  rpc ListApps(ListAppsRequest) returns (ListAppsResponse);
-  // AddCluster adds a cluster to profile
-  rpc AddCluster(AddClusterRequest) returns (Cluster);
-  // RemoveCluster removes a cluster from profile
-  rpc RemoveCluster(RemoveClusterRequest) returns (EmptyResponse);
-
-  // ListGateways lists gateways
-  rpc ListGateways(ListGatewaysRequest) returns (ListGatewaysResponse);
-  // CreateGateway creates a gateway
-  rpc CreateGateway(CreateGatewayRequest) returns (Gateway);
-  // RemoveGateway removes a gateway
-  rpc RemoveGateway(RemoveGatewayRequest) returns (EmptyResponse);
-  // RestartGateway stops a gateway and starts a new with identical parameters, keeping the
-  // original URI. A temporary workaround until it's possible to refresh certs in a running
-  // database proxy.
-  rpc RestartGateway(RestartGatewayRequest) returns (EmptyResponse);
-  // SetGatewayTargetSubresourceName changes the TargetSubresourceName field of gateway.Gateway
-  // and returns the updated version of gateway.Gateway.
-  //
-  // In Connect this is used to update the db name of a db connection along with the CLI command.
-  rpc SetGatewayTargetSubresourceName(SetGatewayTargetSubresourceNameRequest) returns (Gateway);
-  // SetGatewayLocalPort starts a new gateway on the new port, stops the old gateway and then
-  // assigns the URI of the old gateway to the new one. It does so without fetching a new db cert.
-  rpc SetGatewayLocalPort(SetGatewayLocalPortRequest) returns (Gateway);
-
-  // GetAuthSettings returns cluster auth settigns
-  rpc GetAuthSettings(GetAuthSettingsRequest) returns (AuthSettings);
-  // GetCluster returns a cluster
-  rpc GetCluster(GetClusterRequest) returns (Cluster);
-  // Login logs in a user to a cluster
-  rpc Login(LoginRequest) returns (EmptyResponse);
-  // LoginPasswordless logs in a user to a cluster passwordlessly.
-  //
-  // The RPC is streaming both ways and the message sequence example for hardware keys are:
-  // (-> means client-to-server, <- means server-to-client)
-  //
-  // Hardware keys:
-  // -> Init
-  // <- Send PasswordlessPrompt enum TAP to choose a device
-  // -> Receive TAP device response
-  // <- Send PasswordlessPrompt enum PIN
-  // -> Receive PIN response
-  // <- Send PasswordlessPrompt enum RETAP to confirm
-  // -> Receive RETAP device response
-  // <- Send list of credentials (e.g. usernames) associated with device
-  // -> Receive the index number associated with the selected credential in list
-  // <- End
-  rpc LoginPasswordless(stream LoginPasswordlessRequest) returns (stream LoginPasswordlessResponse);
-  // ClusterLogin logs out a user from cluster
-  rpc Logout(LogoutRequest) returns (EmptyResponse);
->>>>>>> b0b27bd2
 }
 
 // RemoveClusterRequest describes RemoveClusterRequest
@@ -336,7 +270,6 @@
   string local_port = 2;
 }
 
-<<<<<<< HEAD
 message GetAllServersRequest { string cluster_uri = 1; }
 
 message GetAllServersResponse { repeated Server servers = 1; }
@@ -355,14 +288,6 @@
     repeated Server servers = 1;
     int32 total_count = 2;
     string start_key = 3;
-=======
-message ListServersRequest {
-  string cluster_uri = 1;
-}
-
-message ListServersResponse {
-  repeated Server servers = 1;
->>>>>>> b0b27bd2
 }
 
 message ListKubesResponse {
