// Copyright 2022 Gravitational, Inc
//
// Licensed under the Apache License, Version 2.0 (the "License");
// you may not use this file except in compliance with the License.
// You may obtain a copy of the License at
//
//      http://www.apache.org/licenses/LICENSE-2.0
//
// Unless required by applicable law or agreed to in writing, software
// distributed under the License is distributed on an "AS IS" BASIS,
// WITHOUT WARRANTIES OR CONDITIONS OF ANY KIND, either express or implied.
// See the License for the specific language governing permissions and
// limitations under the License.

package db

import (
	"context"
	"fmt"
	"net"
	"path/filepath"
	"strings"
	"testing"
	"time"

	"github.com/google/uuid"
	"github.com/jonboulle/clockwork"
	"github.com/stretchr/testify/require"

	"github.com/gravitational/teleport/api/breaker"
	apidefaults "github.com/gravitational/teleport/api/defaults"
	"github.com/gravitational/teleport/api/types"
	"github.com/gravitational/teleport/integration/helpers"
	"github.com/gravitational/teleport/lib"
	"github.com/gravitational/teleport/lib/auth"
	"github.com/gravitational/teleport/lib/auth/testauthority"
	"github.com/gravitational/teleport/lib/defaults"
	"github.com/gravitational/teleport/lib/events"
	"github.com/gravitational/teleport/lib/service"
	"github.com/gravitational/teleport/lib/services"
	"github.com/gravitational/teleport/lib/srv/db/cassandra"
	"github.com/gravitational/teleport/lib/srv/db/common"
	"github.com/gravitational/teleport/lib/srv/db/mongodb"
	"github.com/gravitational/teleport/lib/srv/db/mysql"
	"github.com/gravitational/teleport/lib/srv/db/postgres"
	"github.com/gravitational/teleport/lib/tlsca"
	"github.com/gravitational/teleport/lib/utils"
)

type DatabasePack struct {
	Root  databaseClusterPack
	Leaf  databaseClusterPack
	clock clockwork.Clock
}

type databaseClusterPack struct {
	Cluster          *helpers.TeleInstance
	User             types.User
	role             types.Role
	dbProcess        *service.TeleportProcess
	dbAuthClient     *auth.Client
	PostgresService  service.Database
	postgresAddr     string
	postgres         *postgres.TestServer
	MysqlService     service.Database
	mysqlAddr        string
	mysql            *mysql.TestServer
	MongoService     service.Database
	mongoAddr        string
	mongo            *mongodb.TestServer
	name             string
	CassandraService service.Database
	cassandra        *cassandra.TestServer
	cassandraAddr    string
}

func mustListen(t *testing.T) (net.Listener, string) {
	t.Helper()
	listener, err := net.Listen("tcp", "localhost:0")
	require.NoError(t, err)
	t.Cleanup(func() { listener.Close() })

	_, port, err := net.SplitHostPort(listener.Addr().String())
	require.NoError(t, err)
	return listener, net.JoinHostPort("localhost", port)
}

func (pack *databaseClusterPack) StartDatabaseServices(t *testing.T, clock clockwork.Clock) {
	var err error

	var postgresListener, mysqlListener, mongoListener, cassandaListener net.Listener

	postgresListener, pack.postgresAddr = mustListen(t)
	pack.PostgresService = service.Database{
		Name:     fmt.Sprintf("%s-postgres", pack.name),
		Protocol: defaults.ProtocolPostgres,
		URI:      pack.postgresAddr,
	}

	mysqlListener, pack.mysqlAddr = mustListen(t)
	pack.MysqlService = service.Database{
		Name:     fmt.Sprintf("%s-mysql", pack.name),
		Protocol: defaults.ProtocolMySQL,
		URI:      pack.mysqlAddr,
	}

	mongoListener, pack.mongoAddr = mustListen(t)
	pack.MongoService = service.Database{
		Name:     fmt.Sprintf("%s-mongo", pack.name),
		Protocol: defaults.ProtocolMongoDB,
		URI:      pack.mongoAddr,
	}

	cassandaListener, pack.cassandraAddr = mustListen(t)
	pack.CassandraService = service.Database{
		Name:     fmt.Sprintf("%s-cassandra", pack.name),
		Protocol: defaults.ProtocolCassandra,
		URI:      pack.cassandraAddr,
	}

	conf := service.MakeDefaultConfig()
	conf.DataDir = filepath.Join(t.TempDir(), pack.name)
	conf.SetToken("static-token-value")
<<<<<<< HEAD
	conf.AuthServers = []utils.NetAddr{
		{
			AddrNetwork: "tcp",
			Addr:        pack.Cluster.Web,
		},
	}

=======
	conf.SetAuthServerAddress(utils.NetAddr{
		AddrNetwork: "tcp",
		Addr:        pack.Cluster.Web,
	})
>>>>>>> 5fa3960c
	conf.Databases.Enabled = true
	conf.Databases.Databases = []service.Database{
		pack.PostgresService,
		pack.MysqlService,
		pack.MongoService,
		pack.CassandraService,
	}
	conf.Clock = clock
	conf.CircuitBreakerConfig = breaker.NoopBreakerConfig()
	pack.dbProcess, pack.dbAuthClient, err = pack.Cluster.StartDatabase(conf)
	require.NoError(t, err)

	t.Cleanup(func() { require.NoError(t, pack.dbProcess.Close()) })

	// Create and start test Postgres in the leaf cluster.
	pack.postgres, err = postgres.NewTestServer(common.TestServerConfig{
		AuthClient: pack.dbAuthClient,
		Name:       pack.PostgresService.Name,
		Listener:   postgresListener,
	})
	require.NoError(t, err)
	go pack.postgres.Serve()
	t.Cleanup(func() { pack.postgres.Close() })

	// Create and start test MySQL in the leaf cluster.
	pack.mysql, err = mysql.NewTestServer(common.TestServerConfig{
		AuthClient: pack.dbAuthClient,
		Name:       pack.MysqlService.Name,
		Listener:   mysqlListener,
	})
	require.NoError(t, err)
	go pack.mysql.Serve()
	t.Cleanup(func() { pack.mysql.Close() })

	// Create and start test Mongo in the leaf cluster.
	pack.mongo, err = mongodb.NewTestServer(common.TestServerConfig{
		AuthClient: pack.dbAuthClient,
		Name:       pack.MongoService.Name,
		Listener:   mongoListener,
	})
	require.NoError(t, err)
	go pack.mongo.Serve()
	t.Cleanup(func() { pack.mongo.Close() })

	pack.cassandra, err = cassandra.NewTestServer(common.TestServerConfig{
		AuthClient: pack.dbAuthClient,
		Name:       pack.CassandraService.Name,
		Listener:   cassandaListener,
	})
	require.NoError(t, err)
	go pack.cassandra.Serve()
	t.Cleanup(func() { pack.cassandra.Close() })
}

type testOptions struct {
	clock         clockwork.Clock
	listenerSetup helpers.InstanceListenerSetupFunc
	rootConfig    func(config *service.Config)
	leafConfig    func(config *service.Config)
	nodeName      string
}

type TestOptionFunc func(*testOptions)

func (o *testOptions) setDefaultIfNotSet() {
	if o.clock == nil {
		o.clock = clockwork.NewRealClock()
	}
	if o.listenerSetup == nil {
		o.listenerSetup = helpers.StandardListenerSetup
	}
	if o.nodeName == "" {
		o.nodeName = helpers.Host
	}
}

func WithClock(clock clockwork.Clock) TestOptionFunc {
	return func(o *testOptions) {
		o.clock = clock
	}
}

func WithNodeName(nodeName string) TestOptionFunc {
	return func(o *testOptions) {
		o.nodeName = nodeName
	}
}

func WithListenerSetupDatabaseTest(fn helpers.InstanceListenerSetupFunc) TestOptionFunc {
	return func(o *testOptions) {
		o.listenerSetup = fn
	}
}

func WithRootConfig(fn func(*service.Config)) TestOptionFunc {
	return func(o *testOptions) {
		o.rootConfig = fn
	}
}

func WithLeafConfig(fn func(*service.Config)) TestOptionFunc {
	return func(o *testOptions) {
		o.leafConfig = fn
	}
}

func SetupDatabaseTest(t *testing.T, options ...TestOptionFunc) *DatabasePack {
	var opts testOptions
	for _, opt := range options {
		opt(&opts)
	}
	opts.setDefaultIfNotSet()

	// Some global setup.
	tracer := utils.NewTracer(utils.ThisFunction()).Start()
	t.Cleanup(func() { tracer.Stop() })
	lib.SetInsecureDevMode(true)
	log := utils.NewLoggerForTests()

	// Generate keypair.
	privateKey, publicKey, err := testauthority.New().GenerateKeyPair()
	require.NoError(t, err)

	p := &DatabasePack{
		clock: opts.clock,
		Root:  databaseClusterPack{name: "root"},
		Leaf:  databaseClusterPack{name: "leaf"},
	}

	// Create root cluster.
	rootCfg := helpers.InstanceConfig{
		ClusterName: "root.example.com",
		HostID:      uuid.New().String(),
		NodeName:    opts.nodeName,
		Priv:        privateKey,
		Pub:         publicKey,
		Log:         log,
	}
	rootCfg.Listeners = opts.listenerSetup(t, &rootCfg.Fds)
	p.Root.Cluster = helpers.NewInstance(t, rootCfg)

	// Create leaf cluster.
	leafCfg := helpers.InstanceConfig{
		ClusterName: "leaf.example.com",
		HostID:      uuid.New().String(),
		NodeName:    opts.nodeName,
		Priv:        privateKey,
		Pub:         publicKey,
		Log:         log,
	}
	leafCfg.Listeners = opts.listenerSetup(t, &leafCfg.Fds)
	p.Leaf.Cluster = helpers.NewInstance(t, leafCfg)

	// Make root cluster config.
	rcConf := service.MakeDefaultConfig()
	rcConf.DataDir = t.TempDir()
	rcConf.Auth.Enabled = true
	rcConf.Auth.Preference.SetSecondFactor("off")
	rcConf.Proxy.Enabled = true
	rcConf.Proxy.DisableWebInterface = true
	rcConf.Clock = p.clock
	rcConf.CircuitBreakerConfig = breaker.NoopBreakerConfig()
	if opts.rootConfig != nil {
		opts.rootConfig(rcConf)
	}

	// Make leaf cluster config.
	lcConf := service.MakeDefaultConfig()
	lcConf.DataDir = t.TempDir()
	lcConf.Auth.Enabled = true
	lcConf.Auth.Preference.SetSecondFactor("off")
	lcConf.Proxy.Enabled = true
	lcConf.Proxy.DisableWebInterface = true
	lcConf.Clock = p.clock
	lcConf.CircuitBreakerConfig = breaker.NoopBreakerConfig()
	if opts.leafConfig != nil {
		opts.rootConfig(lcConf)
	}

	// Establish trust b/w root and leaf.
	err = p.Root.Cluster.CreateEx(t, p.Leaf.Cluster.Secrets.AsSlice(), rcConf)
	require.NoError(t, err)
	err = p.Leaf.Cluster.CreateEx(t, p.Root.Cluster.Secrets.AsSlice(), lcConf)
	require.NoError(t, err)

	// Start both clusters.
	err = p.Leaf.Cluster.Start()
	require.NoError(t, err)
	t.Cleanup(func() {
		p.Leaf.Cluster.StopAll()
	})
	err = p.Root.Cluster.Start()
	require.NoError(t, err)
	t.Cleanup(func() {
		p.Root.Cluster.StopAll()
	})

	// Setup users and roles on both clusters.
	p.setupUsersAndRoles(t)

	// Update root's certificate authority on leaf to configure role mapping.
	ca, err := p.Leaf.Cluster.Process.GetAuthServer().GetCertAuthority(context.Background(), types.CertAuthID{
		Type:       types.UserCA,
		DomainName: p.Root.Cluster.Secrets.SiteName,
	}, false)
	require.NoError(t, err)
	ca.SetRoles(nil) // Reset roles, otherwise they will take precedence.
	ca.SetRoleMap(types.RoleMap{
		{Remote: p.Root.role.GetName(), Local: []string{p.Leaf.role.GetName()}},
	})
	err = p.Leaf.Cluster.Process.GetAuthServer().UpsertCertAuthority(ca)
	require.NoError(t, err)

	// Start database service and test servers in the clusters
	p.StartDatabases(t)

	return p
}

func (p *DatabasePack) setupUsersAndRoles(t *testing.T) {
	var err error

	p.Root.User, p.Root.role, err = auth.CreateUserAndRole(p.Root.Cluster.Process.GetAuthServer(), "root-user", nil)
	require.NoError(t, err)

	p.Root.role.SetDatabaseUsers(types.Allow, []string{types.Wildcard})
	p.Root.role.SetDatabaseNames(types.Allow, []string{types.Wildcard})
	err = p.Root.Cluster.Process.GetAuthServer().UpsertRole(context.Background(), p.Root.role)
	require.NoError(t, err)

	p.Leaf.User, p.Leaf.role, err = auth.CreateUserAndRole(p.Root.Cluster.Process.GetAuthServer(), "leaf-user", nil)
	require.NoError(t, err)

	p.Leaf.role.SetDatabaseUsers(types.Allow, []string{types.Wildcard})
	p.Leaf.role.SetDatabaseNames(types.Allow, []string{types.Wildcard})
	err = p.Leaf.Cluster.Process.GetAuthServer().UpsertRole(context.Background(), p.Leaf.role)
	require.NoError(t, err)
}

func (p *DatabasePack) WaitForLeaf(t *testing.T) {
	helpers.WaitForProxyCount(p.Leaf.Cluster, p.Root.Cluster.Secrets.SiteName, 1)
	site, err := p.Root.Cluster.Tunnel.GetSite(p.Leaf.Cluster.Secrets.SiteName)
	require.NoError(t, err)

	accessPoint, err := site.CachingAccessPoint()
	require.NoError(t, err)

	ctx, cancel := context.WithTimeout(context.Background(), 10*time.Second)
	defer cancel()

	ticker := time.NewTicker(500 * time.Millisecond)
	defer ticker.Stop()

	for {
		select {
		case <-ticker.C:
			servers, err := accessPoint.GetDatabaseServers(ctx, apidefaults.Namespace)
			if err != nil {
				// Use root logger as we need a configured logger instance and the root cluster have one.
				p.Root.Cluster.Log.WithError(err).Debugf("Leaf cluster access point is unavailable.")
				continue
			}
			if !containsDB(servers, p.Leaf.MysqlService.Name) {
				p.Root.Cluster.Log.WithError(err).Debugf("Leaf db service %q is unavailable.", p.Leaf.MysqlService.Name)
				continue
			}
			if !containsDB(servers, p.Leaf.PostgresService.Name) {
				p.Root.Cluster.Log.WithError(err).Debugf("Leaf db service %q is unavailable.", p.Leaf.PostgresService.Name)
				continue
			}
			return
		case <-ctx.Done():
			t.Fatal("Leaf cluster access point is unavailable.")
		}
	}
}

func (p *DatabasePack) StartDatabases(t *testing.T) {
	p.Root.StartDatabaseServices(t, p.clock)
	p.Leaf.StartDatabaseServices(t, p.clock)
}

// databaseAgentStartParams parameters used to configure a database agent.
type databaseAgentStartParams struct {
	databases        []service.Database
	resourceMatchers []services.ResourceMatcher
}

// startRootDatabaseAgent starts a database agent with the provided
// configuration on the root cluster.
func (p *DatabasePack) startRootDatabaseAgent(t *testing.T, params databaseAgentStartParams) (*service.TeleportProcess, *auth.Client) {
	conf := service.MakeDefaultConfig()
	conf.DataDir = t.TempDir()
	conf.SetToken("static-token-value")
	conf.DiagnosticAddr = *utils.MustParseAddr(helpers.NewListener(t, service.ListenerDiagnostic, &conf.FileDescriptors))
	conf.SetAuthServerAddress(utils.NetAddr{
		AddrNetwork: "tcp",
		Addr:        p.Root.Cluster.Web,
	})
	conf.Clock = p.clock
	conf.Databases.Enabled = true
	conf.Databases.Databases = params.databases
	conf.Databases.ResourceMatchers = params.resourceMatchers
	conf.CircuitBreakerConfig = breaker.NoopBreakerConfig()

	server, authClient, err := p.Root.Cluster.StartDatabase(conf)
	require.NoError(t, err)
	t.Cleanup(func() {
		server.Close()
	})

	return server, authClient
}

func containsDB(servers []types.DatabaseServer, name string) bool {
	for _, server := range servers {
		if server.GetDatabase().GetName() == name {
			return true
		}
	}
	return false
}

// testLargeQuery tests a scenario where a user connects
// to a MySQL database running in a root cluster.
func (p *DatabasePack) testLargeQuery(t *testing.T) {
	// Connect to the database service in root cluster.
	client, err := mysql.MakeTestClient(common.TestClientConfig{
		AuthClient: p.Root.Cluster.GetSiteAPI(p.Root.Cluster.Secrets.SiteName),
		AuthServer: p.Root.Cluster.Process.GetAuthServer(),
		Address:    p.Root.Cluster.MySQL,
		Cluster:    p.Root.Cluster.Secrets.SiteName,
		Username:   p.Root.User.GetName(),
		RouteToDatabase: tlsca.RouteToDatabase{
			ServiceName: p.Root.MysqlService.Name,
			Protocol:    p.Root.MysqlService.Protocol,
			Username:    "root",
		},
	})
	require.NoError(t, err)

	now := time.Now()
	query := fmt.Sprintf("select %s", strings.Repeat("A", 100*1024))
	result, err := client.Execute(query)
	require.NoError(t, err)
	require.Equal(t, mysql.TestQueryResponse, result)
	result.Close()

	require.NoError(t, err)
	require.Equal(t, mysql.TestQueryResponse, result)
	result.Close()

	ee := helpers.WaitForAuditEventTypeWithBackoff(t, p.Root.Cluster.Process.GetAuthServer(), now, events.DatabaseSessionQueryEvent)
	require.Len(t, ee, 1)

	query = "select 1"
	result, err = client.Execute(query)
	require.NoError(t, err)
	require.Equal(t, mysql.TestQueryResponse, result)
	result.Close()

	require.Eventually(t, func() bool {
		ee := helpers.WaitForAuditEventTypeWithBackoff(t, p.Root.Cluster.Process.GetAuthServer(), now, events.DatabaseSessionQueryEvent)
		return len(ee) == 2
	}, time.Second*3, time.Millisecond*500)

	// Disconnect.
	err = client.Close()
	require.NoError(t, err)
}<|MERGE_RESOLUTION|>--- conflicted
+++ resolved
@@ -121,7 +121,6 @@
 	conf := service.MakeDefaultConfig()
 	conf.DataDir = filepath.Join(t.TempDir(), pack.name)
 	conf.SetToken("static-token-value")
-<<<<<<< HEAD
 	conf.AuthServers = []utils.NetAddr{
 		{
 			AddrNetwork: "tcp",
@@ -129,12 +128,11 @@
 		},
 	}
 
-=======
 	conf.SetAuthServerAddress(utils.NetAddr{
 		AddrNetwork: "tcp",
 		Addr:        pack.Cluster.Web,
 	})
->>>>>>> 5fa3960c
+
 	conf.Databases.Enabled = true
 	conf.Databases.Databases = []service.Database{
 		pack.PostgresService,
