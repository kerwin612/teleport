/*
Copyright 2015-2022 Gravitational, Inc.

Licensed under the Apache License, Version 2.0 (the "License");
you may not use this file except in compliance with the License.
You may obtain a copy of the License at

    http://www.apache.org/licenses/LICENSE-2.0

Unless required by applicable law or agreed to in writing, software
distributed under the License is distributed on an "AS IS" BASIS,
WITHOUT WARRANTIES OR CONDITIONS OF ANY KIND, either express or implied.
See the License for the specific language governing permissions and
limitations under the License.
*/

package webclient

import (
	"github.com/gravitational/teleport/api/constants"
	"github.com/gravitational/teleport/api/utils/keys"
)

const (
	// WebConfigAuthProviderOIDCType is OIDC provider type
	WebConfigAuthProviderOIDCType = "oidc"
	// WebConfigAuthProviderOIDCURL is OIDC webapi endpoint.
	// redirect_url MUST be the last query param, see the comment in parseSSORequestParams for an explanation.
	WebConfigAuthProviderOIDCURL = "/v1/webapi/oidc/login/web?connector_id=:providerName&redirect_url=:redirect"

	// WebConfigAuthProviderSAMLType is SAML provider type
	WebConfigAuthProviderSAMLType = "saml"
	// WebConfigAuthProviderSAMLURL is SAML webapi endpoint.
	// redirect_url MUST be the last query param, see the comment in parseSSORequestParams for an explanation.
	WebConfigAuthProviderSAMLURL = "/v1/webapi/saml/sso?connector_id=:providerName&redirect_url=:redirect"

	// WebConfigAuthProviderGitHubType is GitHub provider type
	WebConfigAuthProviderGitHubType = "github"
	// WebConfigAuthProviderGitHubURL is GitHub webapi endpoint
	// redirect_url MUST be the last query param, see the comment in parseSSORequestParams for an explanation.
	WebConfigAuthProviderGitHubURL = "/v1/webapi/github/login/web?connector_id=:providerName&redirect_url=:redirect"
)

// WebConfig is web application configuration served by the backend to be used in frontend apps.
type WebConfig struct {
	// Auth contains Teleport auth. preferences
	Auth WebConfigAuthSettings `json:"auth,omitempty"`
	// CanJoinSessions disables joining sessions
	CanJoinSessions bool `json:"canJoinSessions"`
	// ProxyClusterName is the name of the local cluster
	ProxyClusterName string `json:"proxyCluster,omitempty"`
	// IsCloud is a flag that determines if cloud features are enabled.
	IsCloud bool `json:"isCloud,omitempty"`
	// TunnelPublicAddress is the public ssh tunnel address
	TunnelPublicAddress string `json:"tunnelPublicAddress,omitempty"`
	// RecoveryCodesEnabled is a flag that determines if recovery codes are enabled in the cluster.
	RecoveryCodesEnabled bool `json:"recoveryCodesEnabled,omitempty"`
<<<<<<< HEAD

	UI UIConfig `json:"ui,omitempty"`
}

type UIConfig struct {
	ScrollbackLines int `json:"scrollbackLines,omitempty"`
=======
	// IsDashboard is a flag that determines if the cluster is running as a "dashboard".
	// The web UI for dashboards provides functionality for downloading self-hosted licenses and
	// Teleport Enterprise binaries.
	IsDashboard bool `json:"isDashboard,omitempty"`
>>>>>>> 073c784b
}

// WebConfigAuthProvider describes auth. provider
type WebConfigAuthProvider struct {
	// Name is this provider ID
	Name string `json:"name,omitempty"`
	// DisplayName is this provider display name
	DisplayName string `json:"displayName,omitempty"`
	// Type is this provider type
	Type string `json:"type,omitempty"`
	// WebAPIURL is this provider webapi URL
	WebAPIURL string `json:"url,omitempty"`
}

// WebConfigAuthSettings describes auth configuration
type WebConfigAuthSettings struct {
	// SecondFactor is the type of second factor to use in authentication.
	SecondFactor constants.SecondFactorType `json:"second_factor,omitempty"`
	// Providers contains a list of configured auth providers
	Providers []WebConfigAuthProvider `json:"providers,omitempty"`
	// LocalAuthEnabled is a flag that enables local authentication
	LocalAuthEnabled bool `json:"localAuthEnabled"`
	// AllowPasswordless is true if passwordless logins are allowed.
	AllowPasswordless bool `json:"allowPasswordless,omitempty"`
	// AuthType is the authentication type.
	AuthType string `json:"authType"`
	// PreferredLocalMFA is a server-side hint for clients to pick an MFA method
	// when various options are available.
	// It is empty if there is nothing to suggest.
	PreferredLocalMFA constants.SecondFactorType `json:"preferredLocalMfa,omitempty"`
	// LocalConnectorName is the name of the local connector.
	LocalConnectorName string `json:"localConnectorName,omitempty"`
	// PrivateKeyPolicy is the configured private key policy for the cluster.
	PrivateKeyPolicy keys.PrivateKeyPolicy `json:"privateKeyPolicy,omitempty"`
}<|MERGE_RESOLUTION|>--- conflicted
+++ resolved
@@ -55,19 +55,16 @@
 	TunnelPublicAddress string `json:"tunnelPublicAddress,omitempty"`
 	// RecoveryCodesEnabled is a flag that determines if recovery codes are enabled in the cluster.
 	RecoveryCodesEnabled bool `json:"recoveryCodesEnabled,omitempty"`
-<<<<<<< HEAD
 
 	UI UIConfig `json:"ui,omitempty"`
+	// IsDashboard is a flag that determines if the cluster is running as a "dashboard".
+	// The web UI for dashboards provides functionality for downloading self-hosted licenses and
+	// Teleport Enterprise binaries.
+	IsDashboard bool `json:"isDashboard,omitempty"`
 }
 
 type UIConfig struct {
 	ScrollbackLines int `json:"scrollbackLines,omitempty"`
-=======
-	// IsDashboard is a flag that determines if the cluster is running as a "dashboard".
-	// The web UI for dashboards provides functionality for downloading self-hosted licenses and
-	// Teleport Enterprise binaries.
-	IsDashboard bool `json:"isDashboard,omitempty"`
->>>>>>> 073c784b
 }
 
 // WebConfigAuthProvider describes auth. provider
